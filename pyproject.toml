[tool.poetry]
name = "dxsp"
version = "0.1.1"
description = "DXSP (DeX SwaP), A defi swap helper package. Swap made easy."
authors = ["mraniki <8766259+mraniki@users.noreply.github.com>"]
license = "MIT License"
readme = "README.md"

[tool.poetry.dependencies]
python = "^3.10"
web3 = "^6.1.0"
pycoingecko = "^3.1.0"
<<<<<<< HEAD
python-dotenv = "^1.0.0"
=======
python-dotenv = "1.0.0"
>>>>>>> 67b5a2f0
asyncio ="^3.4.3"
python-semantic-release = "7.33.2"

[tool.poetry.dev-dependencies]
python-semantic-release = "^7.33.2"
python-dotenv = "^1.0.0"


[build-system]
requires = ["poetry-core"]
build-backend = "poetry.core.masonry.api"

[tool.semantic_release]
version_variable = [
    "dxsp/__init__.py:__version__",
    "pyproject.toml:version"
]
branch = "main"
upload_to_pypi = false
upload_to_release = true
build_command = "pip install poetry && poetry build"<|MERGE_RESOLUTION|>--- conflicted
+++ resolved
@@ -10,11 +10,7 @@
 python = "^3.10"
 web3 = "^6.1.0"
 pycoingecko = "^3.1.0"
-<<<<<<< HEAD
 python-dotenv = "^1.0.0"
-=======
-python-dotenv = "1.0.0"
->>>>>>> 67b5a2f0
 asyncio ="^3.4.3"
 python-semantic-release = "7.33.2"
 
